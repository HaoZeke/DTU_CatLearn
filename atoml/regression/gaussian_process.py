"""Functions to make predictions with Gaussian Processes machine learning."""
from __future__ import absolute_import
from __future__ import division

import numpy as np
from scipy.optimize import minimize, basinhopping
from collections import defaultdict
import functools

from .gpfunctions.log_marginal_likelihood import log_marginal_likelihood
from .gpfunctions.covariance import get_covariance
from .gpfunctions.kernels import kdicts2list, list2kdict
from .gpfunctions.uncertainty import get_uncertainty
from .gpfunctions.default_scale import ScaleData
from atoml.utilities.cost_function import get_error


class GaussianProcess(object):
    """Gaussian processes functions for the machine learning."""

    def __init__(self, train_fp, train_target, kernel_dict,
<<<<<<< HEAD
                 regularization=None, regularization_bounds=(1e-3, 1e2),
                 optimize_hyperparameters=False, scale_optimizer=False,
                 eval_gradients=False, algomin='L-BFGS-B', global_opt=False):
=======
                 regularization=None, regularization_bounds=(1e-12, None),
                 optimize_hyperparameters=False, scale_optimizer=False,
                 scale_data=False):
>>>>>>> e6e6ec04
        """Gaussian processes setup.

        Parameters
        ----------
        train_fp : list
            A list of training fingerprint vectors.
        train_target : list
            A list of training targets used to generate the predictions.
        kernel_dict : dict
            This dict can contain many other dictionarys, each one containing
            parameters for separate kernels.
            Each kernel dict contains information on a kernel such as:
            -   The 'type' key containing the name of kernel function.
            -   The hyperparameters, e.g. 'scaling', 'lengthscale', etc.
        regularization : float
            The regularization strength (smoothing function) applied to the
            covariance matrix.
        regularization_bounds : tuple
            Optional to change the bounds for the regularization.
        optimize_hyperparameters : boolean
            Optional flag to optimize the hyperparameters.
        scale_optimizer : boolean
            Flag to define if the hyperparameters are log scale for
            optimization.
        scale_data : boolean
            Scale the training and test features as well as target values.
            Default is False.
        """
        # # Perform some sanity checks.
        msg = 'GP must be trained on more than one data point.'
        assert np.shape(train_fp)[0] > 1, msg
        msg = 'The number of data does not match the number of targets.'
        if eval_gradients == False:
            assert np.shape(train_fp)[0] == len(train_target), msg
        if eval_gradients == True:
            assert np.shape(train_fp)[0] == np.shape(train_target)[
            0]-np.shape(train_fp)[0]*np.shape(train_fp)[1], msg
        _, self.N_D = np.shape(train_fp)
        self.regularization = regularization
        self.eval_gradients = eval_gradients
        self.scale_optimizer = scale_optimizer
<<<<<<< HEAD
        self.algomin = algomin
        self.global_opt = global_opt
=======
        self.scale_data = scale_data
>>>>>>> e6e6ec04

        self._prepare_kernels(kernel_dict,
                              regularization_bounds=regularization_bounds)

        self.update_data(train_fp, train_target,
                         scale_optimizer=scale_optimizer)

        if optimize_hyperparameters:
            self.optimize_hyperparameters(algomin=algomin, global_opt=global_opt)

    def predict(self, test_fp, test_target=None, uncertainty=False, basis=None,
                get_validation_error=False, get_training_error=False,
                epsilon=None):
        """Function to perform the prediction on some training and test data.

        Parameters
        ----------
        test_fp : list
            A list of testing fingerprint vectors.
        test_target : list
            A list of the the test targets used to generate the prediction
            errors.
        uncertainty : boolean
            Return data on the predicted uncertainty if True. Default is False.
        basis : function
            Basis functions to assess the reliability of the uncertainty
            predictions. Must be a callable function that takes a list of
            descriptors and returns another list.
        get_validation_error : boolean
            Return the error associated with the prediction on the test set of
            data if True. Default is False.
        get_training_error : boolean
            Return the error associated with the prediction on the training set
            of data if True. Default is False.
        epsilon : float
            Threshold for insensitive error calculation.
        """
        # Perform some sanity checks.
        if get_validation_error:
            msg = 'No test targets provided, can not return validation error.'
            assert test_target is not None, msg

        # Enforce np.array type for test data.
        test_fp = np.asarray(test_fp)
        if self.scale_data:
            test_fp = self.scaling.test(test_fp)
        if test_target is not None:
            test_target = np.asarray(test_target)

        # Store input data.
        data = defaultdict(list)

        # Calculate the covariance between the test and training datasets.
        ktb = get_covariance(kernel_dict=self.kernel_dict, matrix1=test_fp,
                             matrix2=self.train_fp, regularization=None,
                             log_scale=self.scale_optimizer, eval_gradients=self.eval_gradients)

        # Build the list of predictions.
        data['prediction'] = self._make_prediction(ktb=ktb, cinv=self.cinv,
                                                   target=self.train_target)

        # Calculate error associated with predictions on the test data.
        if get_validation_error:
            data['validation_error'] = get_error(prediction=data['prediction'],
                                                 target=test_target,
                                                 epsilon=epsilon)

        # Calculate error associated with predictions on the training data.
        if get_training_error:
            # Calculate the covariance between the training dataset.
            kt_train = get_covariance(
                kernel_dict=self.kernel_dict, matrix1=self.train_fp,
                regularization=None, log_scale=self.scale_optimizer, eval_gradients=self.eval_gradients)

            # Calculate predictions for the training data.
            data['train_prediction'] = \
                self._make_prediction(ktb=kt_train, cinv=self.cinv,
                                      target=self.train_target)

            # Calculated the error for the prediction on the training data.
            train_target = self.train_target
            data['training_error'] = get_error(
                prediction=data['train_prediction'], target=train_target,
                epsilon=epsilon
                )

        # Calculate uncertainty associated with prediction on test data.
        if uncertainty:
            data['uncertainty'] = get_uncertainty(
                kernel_dict=self.kernel_dict, test_fp=test_fp,
                reg=self.regularization, ktb=ktb, cinv=self.cinv,
                log_scale=self.scale_optimizer
                )

        if basis is not None:
            data['basis'] = self._fixed_basis(
                train=self.train_fp, test=test_fp, ktb=ktb, cinv=self.cinv,
                target=self.train_target, test_target=test_target, basis=basis,
                epsilon=epsilon
                )

        return data

    def update_data(self, train_fp, train_target, scale_optimizer=False):
        """Update the training matrix, targets and covariance matrix.

        This function assumes that the descriptors in the feature set remain
        the same. That it is just the number of data ponts that is changing.
        For this reason the hyperparameters are not updated, so this update
        process should be fast.

        Parameters
        ----------
        train_fp : list
            A list of training fingerprint vectors.
        train_target : list
            A list of training targets used to generate the predictions.
        scale_optimizer : boolean
            Flag to define if the hyperparameters are log scale for
            optimization.
        """
        # Get the shape of the training dataset.
        d, f = np.shape(train_fp)

        # Perform some sanity checks.
        msg = 'GP must be trained on more than one data point.'
        assert d > 1, msg
        msg = 'It looks like the number of features has changed. Train a new '
        msg += 'model instead of trying to update.'
        assert self.N_D == f

        # Store the training data in the GP, enforce np.array type.
        self.train_fp = np.asarray(train_fp)
        self.train_target = np.asarray(train_target)

        if self.scale_data:
            self.scaling = ScaleData(train_fp, train_target)
            self.train_fp, self.train_target = self.scaling.train()

        # Get the Gram matrix on-the-fly if none is suppiled.
        cvm = get_covariance(kernel_dict=self.kernel_dict,
                             matrix1=self.train_fp,
                             regularization=self.regularization,
                             log_scale=scale_optimizer, eval_gradients=self.eval_gradients)

        # Invert the covariance matrix.
        self.cinv = np.linalg.inv(cvm)

    def optimize_hyperparameters(self,algomin,global_opt):
        """Optimize hyperparameters of the Gaussian Process.

        This function assumes that the descriptors in the feature set remain
        the same. Optimization is performed with respect to the log marginal
        likelihood. Optimized hyperparameters are saved in the kernel
        dictionary. Finally, the covariance matrix is updated.
        """
        # Create a list of all hyperparameters.
        theta = kdicts2list(self.kernel_dict, N_D=self.N_D)
        theta = np.append(theta, self.regularization)

        # Define fixed arguments for log_marginal_likelihood
        args = (np.array(self.train_fp), np.array(self.train_target),
                self.kernel_dict, self.scale_optimizer, self.eval_gradients)
        # Optimize
        if global_opt == False:
            self.theta_opt = minimize(log_marginal_likelihood, theta,
                                      args=args,
                                      method=algomin,
                                      # options={'disp': True},
                                      bounds=self.bounds)
        if global_opt == True:
            minimizer_kwargs={'method': algomin,'args':args,'bounds':
            self.bounds}
            self.theta_opt = basinhopping(log_marginal_likelihood, theta,
            minimizer_kwargs=minimizer_kwargs)

        # Update kernel_dict and regularization with optimized values.
        self.kernel_dict = list2kdict(self.theta_opt['x'][:-1],
                                      self.kernel_dict)
        self.regularization = self.theta_opt['x'][-1]
        # Make a new covariance matrix with the optimized hyperparameters.
        cvm = get_covariance(kernel_dict=self.kernel_dict,
                             matrix1=self.train_fp,
                             regularization=self.regularization,
                             log_scale=self.scale_optimizer,
                             eval_gradients=self.eval_gradients)
        # Invert the covariance matrix.
        self.cinv = np.linalg.inv(cvm)

    def update_gp(self, train_fp=None, train_target=None, kernel_dict=None,
                  scale_optimizer=False, regularization_bounds=(1e-3, 1e2)):
        """Potentially optimize the full Gaussian Process again.

        This alows for the definition of a new kernel as a result of changing
        descriptors in the feature space. Other parts of the model can also be
        changed. The hyperparameters will always be reoptimized.

        Parameters
        ----------
        train_fp : list
            A list of training fingerprint vectors.
        train_target : list
            A list of training targets used to generate the predictions.
        kernel_dict : dict
            This dict can contain many other dictionarys, each one containing
            parameters for separate kernels.
            Each kernel dict contains information on a kernel such as:
            -   The 'type' key containing the name of kernel function.
            -   The hyperparameters, e.g. 'scaling', 'lengthscale', etc.
        scale_optimizer : boolean
            Flag to define if the hyperparameters are log scale for
            optimization.
        regularization_bounds : tuple
            Optional to change the bounds for the regularization.
        """
        if train_fp is not None:
            msg = 'GP must be trained on more than one data point.'
            assert np.shape(train_fp)[0] > 1, msg
            _, self.N_D = np.shape(train_fp)
            self.train_fp = np.asarray(train_fp)

        if kernel_dict is not None:
            self._prepare_kernels(kernel_dict,
                                  regularization_bounds=regularization_bounds)
        if train_target is not None:
            msg = 'To update the data, both train_fp and train_target must be '
            msg += 'defined.'
            assert train_fp is not None, msg
            self.update_data(train_fp, train_target, scale_optimizer)

        self.optimize_hyperparameters()

    def _prepare_kernels(self, kernel_dict, regularization_bounds):
        """Format kernel_dictionary and stores bounds for optimization.

        Parameters
        ----------
        kernel_dict : dict
            Dictionary containing all information for the kernels.
        regularization_bounds : tuple
            Optional to change the bounds for the regularization.
        """
        kdict = kernel_dict
        bounds = ()
        for key in kdict:
            if 'features' in kdict[key]:
                N_D = len(kdict[key]['features'])
            else:
                N_D = self.N_D
            if 'scaling' in kdict[key]:
                if 'scaling_bounds' in kdict[key]:
                    bounds += kdict[key]['scaling_bounds']
                else:
                    bounds += ((1e-5, 1e5),)
            if 'd_scaling' in kdict[key]:
                d_scaling = kdict[key]['d_scaling']
                if type(d_scaling) is float or type(d_scaling) is int:
                    kernel_dict[key]['d_scaling'] = np.zeros(N_D,) + d_scaling
                if 'bounds' in kdict[key]:
                    bounds += kdict[key]['bounds']
                else:
                    bounds += ((1e-5, 1e5),) * N_D
            if 'width' in kdict[key]:
                theta = kdict[key]['width']
                if type(theta) is float or type(theta) is int:
                    kernel_dict[key]['width'] = np.zeros(N_D,) + theta
                if 'bounds' in kdict[key]:
                    bounds += kdict[key]['bounds']
                else:
                    bounds += ((1e-5, 1e5),) * N_D
            elif 'hyperparameters' in kdict[key]:
                theta = kdict[key]['hyperparameters']
                if type(theta) is float or type(theta) is int:
                    kernel_dict[key]['hyperparameters'] = (np.zeros(N_D,) +
                                                           theta)
                if 'bounds' in kdict[key]:
                    bounds += kdict[key]['bounds']
                else:
                    bounds += ((1e-5, 1e5),) * N_D
            elif 'theta' in kdict[key]:
                theta = kdict[key]['theta']
                if type(theta) is float or type(theta) is int:
                    kernel_dict[key]['hyperparameters'] = (np.zeros(N_D,) +
                                                           theta)
                if 'bounds' in kdict[key]:
                    bounds += kdict[key]['bounds']
                else:
                    bounds += ((1e-5, 1e5),) * N_D
            elif kdict[key]['type'] == 'quadratic':
                bounds += ((1, None), (0, None),)
            elif kdict[key]['type'] == 'constant':
                theta = kdict[key]['const']
                if 'bounds' in kdict[key]:
                    bounds += kdict[key]['bounds']
                else:
                    bounds += ((1e-5, 1e5),)
            elif 'bounds' in kdict[key]:
                bounds += kdict[key]['bounds']
        self.kernel_dict = kernel_dict
        # Bounds for the regularization
        bounds += (regularization_bounds,)
        self.bounds = bounds

    def _make_prediction(self, ktb, cinv, target):
        """Function to make the prediction.

        Parameters
        ----------
        ktb : array
            Covariance matrix between test and training data.
        cinv : array
            Inverted Gram matrix, covariance between training data.
        target : list
            The target values for the training data.

        Returns
        -------
        pred : list
            The predictions for the test data.
        """
        # Form list of the actual predictions.
        alpha = functools.reduce(np.dot, (cinv, target))

        pred = functools.reduce(np.dot, (ktb, alpha))

        if self.scale_data:
            pred = self.scaling.rescale(pred)

        return pred

    def _fixed_basis(self, test, train, basis, ktb, cinv, target, test_target,
                     epsilon):
        """Function to apply fixed basis.

        Returns
        -------
            Predictions gX on the residual.
        """
        data = defaultdict(list)
        # Calculate the K(X*,X*) covariance matrix.
        ktest = get_covariance(kernel_dict=self.kernel_dict, matrix1=test,
                               regularization=None,
                               log_scale=self.scale_optimizer, eval_gradients=self.eval_gradients)

        # Form H and H* matrix, multiplying X by basis.
        train_matrix = np.asarray([basis(i) for i in train])
        test_matrix = np.asarray([basis(i) for i in test])

        # Calculate R.
        r = test_matrix - ktb.dot(cinv.dot(train_matrix))

        # Calculate beta.
        b1 = np.linalg.inv(train_matrix.T.dot(cinv.dot(train_matrix)))
        b2 = np.asarray(target).dot(cinv.dot(train_matrix))
        beta = b1.dot(b2)

        # Form the covariance function based on the residual.
        covf = ktest - ktb.dot(cinv.dot(ktb.T))
        gca = train_matrix.T.dot(cinv.dot(train_matrix))
        data['g_cov'] = covf + r.dot(np.linalg.inv(gca).dot(r.T))

        # Do prediction accounting for basis.
        data['gX'] = self._make_prediction(ktb=ktb, cinv=cinv, target=target) \
            + beta.dot(r.T)

        # Calculated the error for the residual prediction on the test data.
        if test_target is not None:
            data['validation_error'] = get_error(prediction=data['gX'],
                                                 target=test_target,
                                                 epsilon=epsilon)

        return data<|MERGE_RESOLUTION|>--- conflicted
+++ resolved
@@ -19,15 +19,10 @@
     """Gaussian processes functions for the machine learning."""
 
     def __init__(self, train_fp, train_target, kernel_dict,
-<<<<<<< HEAD
                  regularization=None, regularization_bounds=(1e-3, 1e2),
                  optimize_hyperparameters=False, scale_optimizer=False,
-                 eval_gradients=False, algomin='L-BFGS-B', global_opt=False):
-=======
-                 regularization=None, regularization_bounds=(1e-12, None),
-                 optimize_hyperparameters=False, scale_optimizer=False,
+                 eval_gradients=False, algomin='L-BFGS-B', global_opt=False,
                  scale_data=False):
->>>>>>> e6e6ec04
         """Gaussian processes setup.
 
         Parameters
@@ -69,12 +64,9 @@
         self.regularization = regularization
         self.eval_gradients = eval_gradients
         self.scale_optimizer = scale_optimizer
-<<<<<<< HEAD
         self.algomin = algomin
         self.global_opt = global_opt
-=======
         self.scale_data = scale_data
->>>>>>> e6e6ec04
 
         self._prepare_kernels(kernel_dict,
                               regularization_bounds=regularization_bounds)
