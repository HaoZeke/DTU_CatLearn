"""Functions to process the raw feature matrix."""
import numpy as np
from scipy import cluster
from collections import defaultdict

<<<<<<< HEAD
from output import write_fingerprint_setup

=======
>>>>>>> 0b4c8b85

def matrix_split(X, nsplit, fix_size=None):
    """Routine to split feature matrix and return sublists.

    Parameters
    ----------
    nsplit : int
        The number of bins that data should be devided into.
    fix_size : int
        Define a fixed sample size, e.g. nsplit=5 fix_size=100, generates
        5 x 100 data split. Default is None, all avaliable data is divided
        nsplit times.
    """
    np.random.shuffle(X)  # Shuffle ordering of the array along 0 axis.
    if fix_size is not None:
        msg = 'Cannot divide dataset in this way, number of candidates is '
        msg += 'too small'
        assert np.shape(X)[0] >= nsplit * fix_size, msg

        X = X[:nsplit * fix_size, :]

    return np.array_split(X, nsplit)


<<<<<<< HEAD
def standardize(train_matrix, test_matrix=None, mean=None, std=None,
                writeout=False):
=======
def standardize(train_matrix, test_matrix=None, local=True):
>>>>>>> 0b4c8b85
    """Standardize each feature relative to the mean and standard deviation.

    Parameters
    ----------
    train_matrix : list
        Feature matrix for the training dataset.
    test_matrix : list
        Feature matrix for the test dataset.
<<<<<<< HEAD
    mean : list
        List of mean values for each feature.
    std : list
        List of standard deviation values for each feature.
    """
    scale = defaultdict(list)
    if mean is None:
        mean = np.mean(train_matrix, axis=0)
    scale['mean'] = mean
    if std is None:
        std = np.std(train_matrix, axis=0)
    scale['std'] = std
    np.place(scale['std'], scale['std'] == 0., [1.])  # Replace 0 with 1.
=======
    local : boolean
        Define whether to scale locally or globally.
    """
    std = defaultdict(list)
    if test_matrix is not None and not local:
        data = np.concatenate((train_matrix, test_matrix), axis=0)
    else:
        data = train_matrix
    std['mean'] = np.mean(data, axis=0)
    std['std'] = np.std(data, axis=0)
    np.place(std['std'], std['std'] == 0., [1.])  # Replace 0 with 1.
>>>>>>> 0b4c8b85

    scale['train'] = (train_matrix - scale['mean']) / scale['std']

    if test_matrix is not None:
        test_matrix = (test_matrix - scale['mean']) / scale['std']
    scale['test'] = test_matrix

<<<<<<< HEAD
    if writeout:
        write_fingerprint_setup(function='standardize', data=scale)

    return scale


def normalize(train_matrix, test_matrix=None, mean=None, dif=None,
              writeout=False):
=======
    return std


def normalize(train_matrix, test_matrix=None, local=True):
>>>>>>> 0b4c8b85
    """Normalize each feature relative to mean and min/max variance.

    Parameters
    ----------
    train_matrix : list
        Feature matrix for the training dataset.
    test_matrix : list
        Feature matrix for the test dataset.
<<<<<<< HEAD
    mean : list
        List of mean values for each feature.
    dif : list
        List of max-min values for each feature.
    """
    scale = defaultdict(list)
    if mean is None:
        mean = np.mean(train_matrix, axis=0)
    scale['mean'] = mean
    if dif is None:
        dif = np.max(train_matrix, axis=0) - np.min(train_matrix, axis=0)
    scale['dif'] = dif
    np.place(scale['dif'], scale['dif'] == 0., [1.])  # Replace 0 with 1.
=======
    local : boolean
        Define whether to scale locally or globally.
    """
    norm = defaultdict(list)
    if test_matrix is not None and not local:
        data = np.concatenate((train_matrix, test_matrix), axis=0)
    else:
        data = train_matrix
    norm['mean'] = np.mean(data, axis=0)
    norm['dif'] = np.max(data, axis=0) - np.min(data, axis=0)
    np.place(norm['dif'], norm['dif'] == 0., [1.])  # Replace 0 with 1.
>>>>>>> 0b4c8b85

    scale['train'] = (train_matrix - scale['mean']) / scale['dif']

    if test_matrix is not None:
        test_matrix = (test_matrix - scale['mean']) / scale['dif']
    scale['test'] = test_matrix

<<<<<<< HEAD
    if writeout:
        write_fingerprint_setup(function='normalize', data=scale)
=======
    return norm


def min_max(train_matrix, test_matrix=None, local=True):
    """Normalize each feature relative to the min and max.

    Parameters
    ----------
    train_matrix : list
        Feature matrix for the training dataset.
    test_matrix : list
        Feature matrix for the test dataset.
    local : boolean
        Define whether to scale locally or globally.
    """
    norm = defaultdict(list)
    if test_matrix is not None and not local:
        data = np.concatenate((train_matrix, test_matrix), axis=0)
    else:
        data = train_matrix
    norm['min'] = np.min(data, axis=0)
    norm['dif'] = np.max(data, axis=0) - norm['min']
    np.place(norm['dif'], norm['dif'] == 0., [1.])  # Replace 0 with 1.

    norm['train'] = (train_matrix - norm['min']) / norm['dif']

    if test_matrix is not None:
        test_matrix = (test_matrix - norm['min']) / norm['dif']
    norm['test'] = test_matrix

    return norm


def unit_length(train_matrix, test_matrix=None, local=True):
    """Normalize each feature relative to the Euclidean length.

    Parameters
    ----------
    train_matrix : list
        Feature matrix for the training dataset.
    test_matrix : list
        Feature matrix for the test dataset.
    local : boolean
        Define whether to scale locally or globally.
    """
    norm = defaultdict(list)
    if test_matrix is not None and not local:
        data = np.concatenate((train_matrix, test_matrix), axis=0)
    else:
        data = train_matrix
    norm['length'] = np.linalg.norm(data, axis=0)
    np.place(norm['length'], norm['length'] == 0., [1.])  # Replace 0 with 1.

    norm['train'] = train_matrix / norm['length']

    if test_matrix is not None:
        test_matrix = test_matrix / norm['length']
    norm['test'] = test_matrix
>>>>>>> 0b4c8b85

    return scale


def cluster_features(train_matrix, train_target, k=2, test_matrix=None,
                     test_target=None):
    """Function to perform k-means clustering in the feature space.

    Parameters
    ----------
    train_matrix : list
        Feature matrix for the training dataset.
    train_target : list
        List of target values for training data.
    k : int
        Number of clusters to divide data into.
    test_matrix : list
        Feature matrix for the test dataset.
    test_target : list
        List of target values for test data.
    """
    m = defaultdict(list)

    centroids, order = cluster.vq.kmeans2(train_matrix, k)

    # Break up the training data based on clusters.
    train_data = _cluster_split(feature_matrix=train_matrix,
                                target=train_target, order=order)
    m['train_features'], m['train_target'] = train_data[0], train_data[1]

    # Cluster test data based on training centroids.
    for t, tt in zip(test_matrix, test_target):
        td = float('inf')
        for i in range(len(centroids)):
            d = np.linalg.norm(t - centroids[i])
            if d < td:
                mini = i
                td = d
        m['test_order'].append(mini)

    # Break up the test data based on clusters.
    test_data = _cluster_split(feature_matrix=test_matrix, target=test_target,
                               order=m['test_order'])
    m['test_features'], m['test_target'] = test_data[0], test_data[1]

    return m


def _cluster_split(feature_matrix, target, order):
    """Function to split up data based on clustering."""
    split_f = defaultdict(list)
    if target is not None:
        split_t = defaultdict(list)
        for f, t, l in zip(feature_matrix, target, order):
            split_f[l].append(f)
            split_t[l].append(t)
    else:
        split_t = None
        for f, t, l in zip(feature_matrix, order):
            split_f[l].append(f)

    return split_f, split_t<|MERGE_RESOLUTION|>--- conflicted
+++ resolved
@@ -3,11 +3,6 @@
 from scipy import cluster
 from collections import defaultdict
 
-<<<<<<< HEAD
-from output import write_fingerprint_setup
-
-=======
->>>>>>> 0b4c8b85
 
 def matrix_split(X, nsplit, fix_size=None):
     """Routine to split feature matrix and return sublists.
@@ -32,12 +27,8 @@
     return np.array_split(X, nsplit)
 
 
-<<<<<<< HEAD
 def standardize(train_matrix, test_matrix=None, mean=None, std=None,
-                writeout=False):
-=======
-def standardize(train_matrix, test_matrix=None, local=True):
->>>>>>> 0b4c8b85
+                local=True):
     """Standardize each feature relative to the mean and standard deviation.
 
     Parameters
@@ -46,33 +37,26 @@
         Feature matrix for the training dataset.
     test_matrix : list
         Feature matrix for the test dataset.
-<<<<<<< HEAD
     mean : list
         List of mean values for each feature.
     std : list
         List of standard deviation values for each feature.
+    local : boolean
+        Define whether to scale locally or globally.
     """
     scale = defaultdict(list)
+    if test_matrix is not None and not local:
+        data = np.concatenate((train_matrix, test_matrix), axis=0)
+    else:
+        data = train_matrix
+
     if mean is None:
-        mean = np.mean(train_matrix, axis=0)
+        mean = np.mean(data, axis=0)
     scale['mean'] = mean
     if std is None:
-        std = np.std(train_matrix, axis=0)
+        std = np.std(data, axis=0)
     scale['std'] = std
     np.place(scale['std'], scale['std'] == 0., [1.])  # Replace 0 with 1.
-=======
-    local : boolean
-        Define whether to scale locally or globally.
-    """
-    std = defaultdict(list)
-    if test_matrix is not None and not local:
-        data = np.concatenate((train_matrix, test_matrix), axis=0)
-    else:
-        data = train_matrix
-    std['mean'] = np.mean(data, axis=0)
-    std['std'] = np.std(data, axis=0)
-    np.place(std['std'], std['std'] == 0., [1.])  # Replace 0 with 1.
->>>>>>> 0b4c8b85
 
     scale['train'] = (train_matrix - scale['mean']) / scale['std']
 
@@ -80,21 +64,10 @@
         test_matrix = (test_matrix - scale['mean']) / scale['std']
     scale['test'] = test_matrix
 
-<<<<<<< HEAD
-    if writeout:
-        write_fingerprint_setup(function='standardize', data=scale)
-
     return scale
 
 
-def normalize(train_matrix, test_matrix=None, mean=None, dif=None,
-              writeout=False):
-=======
-    return std
-
-
-def normalize(train_matrix, test_matrix=None, local=True):
->>>>>>> 0b4c8b85
+def normalize(train_matrix, test_matrix=None, mean=None, dif=None, local=True):
     """Normalize each feature relative to mean and min/max variance.
 
     Parameters
@@ -103,33 +76,26 @@
         Feature matrix for the training dataset.
     test_matrix : list
         Feature matrix for the test dataset.
-<<<<<<< HEAD
+    local : boolean
+        Define whether to scale locally or globally.
     mean : list
         List of mean values for each feature.
     dif : list
         List of max-min values for each feature.
     """
     scale = defaultdict(list)
+    if test_matrix is not None and not local:
+        data = np.concatenate((train_matrix, test_matrix), axis=0)
+    else:
+        data = train_matrix
+
     if mean is None:
-        mean = np.mean(train_matrix, axis=0)
+        mean = np.mean(data, axis=0)
     scale['mean'] = mean
     if dif is None:
-        dif = np.max(train_matrix, axis=0) - np.min(train_matrix, axis=0)
+        dif = np.max(data, axis=0) - np.min(data, axis=0)
     scale['dif'] = dif
     np.place(scale['dif'], scale['dif'] == 0., [1.])  # Replace 0 with 1.
-=======
-    local : boolean
-        Define whether to scale locally or globally.
-    """
-    norm = defaultdict(list)
-    if test_matrix is not None and not local:
-        data = np.concatenate((train_matrix, test_matrix), axis=0)
-    else:
-        data = train_matrix
-    norm['mean'] = np.mean(data, axis=0)
-    norm['dif'] = np.max(data, axis=0) - np.min(data, axis=0)
-    np.place(norm['dif'], norm['dif'] == 0., [1.])  # Replace 0 with 1.
->>>>>>> 0b4c8b85
 
     scale['train'] = (train_matrix - scale['mean']) / scale['dif']
 
@@ -137,11 +103,7 @@
         test_matrix = (test_matrix - scale['mean']) / scale['dif']
     scale['test'] = test_matrix
 
-<<<<<<< HEAD
-    if writeout:
-        write_fingerprint_setup(function='normalize', data=scale)
-=======
-    return norm
+    return scale
 
 
 def min_max(train_matrix, test_matrix=None, local=True):
@@ -199,7 +161,6 @@
     if test_matrix is not None:
         test_matrix = test_matrix / norm['length']
     norm['test'] = test_matrix
->>>>>>> 0b4c8b85
 
     return scale
 
