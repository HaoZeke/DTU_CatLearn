--- conflicted
+++ resolved
@@ -12,34 +12,11 @@
 import numpy as np
 
 from atoml.fingerprint_setup import normalize
-<<<<<<< HEAD
-# from adsorbate_fingerprint_mhh import AdsorbateFingerprintGenerator
-=======
 from atoml.fpm_operations import fpm_operations
->>>>>>> aafdb80b
 from atoml.predict import FitnessPrediction
 
 nsplit = 2
 
-<<<<<<< HEAD
-# split_cand = []
-split_fpv = []
-split_energy = []
-for i in range(nsplit):
-    fpm = np.genfromtxt('fpm_'+str(i)+'.txt')
-    split_fpv.append(fpm[:, :-1])
-    split_energy.append(fpm[:, -1])
-
-# indexes = [13,0]
-indexes = [14, 2, 1, 9]
-# indexes = [15, 2, 1, 9, 11]
-# indexes = [1,2,7,12,22,25,26,27,28] #range(39)
-# indexes.remove(38)
-# indexes.remove(9)
-# indexes.remove(18)
-# indexes.remove(10)
-# indexes.remove(7)
-=======
 fpm = np.genfromtxt('fpm.txt')
 ops = fpm_operations(fpm)
 split = ops.fpmatrix_split(nsplit)
@@ -49,15 +26,10 @@
 for i in range(nsplit):
     split_fpv.append(split[i][:, :-1])
     split_energy.append(split[i][:, -1])
->>>>>>> aafdb80b
 
 indexes = [14, 2, 1, 9]
 
-<<<<<<< HEAD
-# subset of the fingerprint vector
-=======
 # Subset of the fingerprint vector.
->>>>>>> aafdb80b
 for i in range(nsplit):
     fpm = split_fpv[i]
     shape = np.shape(fpm)
