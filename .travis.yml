sudo: required
language: python
python:
<<<<<<< HEAD
=======
  - "3.5"
>>>>>>> 6582bac5
  - "3.6"
  - "3.7"
  - "3.8"

notifications:
  email:
    on_success: never

install:
  - pip install -r requirements.txt
  - pip install pytest-cov python-coveralls

script:
  - python --version
  - export PYTHONPATH=$PWD/:$PYTHONPATH
  - py.test --cov=catlearn test/test_suite.py

after_success:
  - coveralls<|MERGE_RESOLUTION|>--- conflicted
+++ resolved
@@ -1,10 +1,7 @@
 sudo: required
 language: python
 python:
-<<<<<<< HEAD
-=======
-  - "3.5"
->>>>>>> 6582bac5
+
   - "3.6"
   - "3.7"
   - "3.8"
